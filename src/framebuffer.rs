--- conflicted
+++ resolved
@@ -96,17 +96,10 @@
             FramebufferType::Indexed { palette }
         },
         1 => {
-<<<<<<< HEAD
-            let red_pos = reader.read_u8();     
-            let red_mask = reader.read_u8();    
-            let green_pos = reader.read_u8();   
-            let green_mask = reader.read_u8();
-=======
             let red_pos = reader.read_u8();     //These refer to the bit positions of the MSB of each field
             let red_mask = reader.read_u8();    //And then the length of the field from MSB to LSB
             let green_pos = reader.read_u8();   
             let green_mask = reader.read_u8();  
->>>>>>> 59edf78d
             let blue_pos = reader.read_u8();
             let blue_mask = reader.read_u8();
             FramebufferType::RGB {
